--- conflicted
+++ resolved
@@ -136,7 +136,6 @@
                 schema: Success
         """
         # TODO: Check ownership
-<<<<<<< HEAD
         user = (self.current_user.username if hasattr(self.current_user, 'username') else self.current_user.name)
         roles = (self.current_user.roles if hasattr(self.current_user, 'roles') else '')
         c = Comment.query.get(comment_id)
@@ -150,12 +149,4 @@
                         return self.error('Invalid/missing parameters: '
                               f'{e.normalized_messages()}')
         self.push_all(action='skyportal/REFRESH_SOURCE',payload={'source_id':source_id})
-=======
-        comment = Comment.query.get(comment_id)
-        DBSession().delete(comment)
-        DBSession().commit()
-
-        self.push_all(action='skyportal/REFRESH_SOURCE',
-                      payload={'source_id': comment.source_id})
->>>>>>> 327f2199
         return self.success()