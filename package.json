--- conflicted
+++ resolved
@@ -24,13 +24,8 @@
     "react-responsive": "8.0.3",
     "react-router-dom": "5.1.2",
     "react-simple-dropdown": "3.2.3",
-<<<<<<< HEAD
     "redoc": "2.0.0-rc.25",
-    "redoc-cli": "0.9.6",
-=======
-    "redoc": "2.0.0-rc.23",
     "redoc-cli": "0.9.7",
->>>>>>> 8c372a49
     "redux": "4.0.5",
     "redux-logger": "3.0.6",
     "redux-thunk": "2.3.0",
